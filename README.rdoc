<<<<<<< HEAD
= Introduction

There is already a sophisticated amazon gem out there called ruby-aaws[http://raa.ruby-lang.org/project/ruby-aws/], but ASIN in comparison is _reaaaaaaaaaly_ easy to use!

It currently just supports the _ItemLookup_ via REST but is easy to extend and understand!

Have a look at the RDOC[http://rdoc.info/projects/phoet/asin] for this project, if you want further information.

For more information on the REST calls, have a look at the whole Amazon E-Commerce-API[http://docs.amazonwebservices.com/AWSEcommerceService/4-0/].

The code currently runs only on Ruby-1.9 due to encoding issues with the Amazon REST output (if *YOU* know how to backport this, you are welcome!).

== Installation

The gem is tested only against 1.9.1 (to be compatible with Heroku Bamboo Stack) and requires Ruby 1.9 or higher.
=======
== Installation

The gem is tested against 1.9.1 and 1.8.7 (compatibility with Heroku-Bamboo-Stack[http://docs.heroku.com/stack]) and runs smoothly with Rails 3.
>>>>>>> 1b15a05e

  rvm use 1.9.1
  gem install asin

== Usage

  require 'asin'
  include ASIN
  
  # use the configure method to setup your api credentials
  configure :secret => 'your-secret', :key => 'your-key'
  
  # lookup an item with the amazon standard identification number (asin)
  item = lookup '1430218150'
  
  # have a look at the title of the item
  item.title
  => Learn Objective-C on the Mac (Learn Series)
  
  # access the internal data representation (Hashie::Mash)
  item.raw.ItemAttributes.ListPrice.FormattedPrice
  => $39.99

<<<<<<< HEAD
== TODO

 * Logging
 * More Docs
 * More Tests
=======
== Infos

Have a look at the RDOC[http://rdoc.info/projects/phoet/asin] for this project, if you want further information.

For more information on the REST calls, have a look at the whole Amazon E-Commerce-API[http://docs.amazonwebservices.com/AWSEcommerceService/4-0/].

The code currently runs best on Ruby-1.9 due to encoding issues with the Amazon REST output (if *YOU* know how to backport this to 1.8.7, you are welcome!).
>>>>>>> 1b15a05e
<|MERGE_RESOLUTION|>--- conflicted
+++ resolved
@@ -1,24 +1,6 @@
-<<<<<<< HEAD
-= Introduction
-
-There is already a sophisticated amazon gem out there called ruby-aaws[http://raa.ruby-lang.org/project/ruby-aws/], but ASIN in comparison is _reaaaaaaaaaly_ easy to use!
-
-It currently just supports the _ItemLookup_ via REST but is easy to extend and understand!
-
-Have a look at the RDOC[http://rdoc.info/projects/phoet/asin] for this project, if you want further information.
-
-For more information on the REST calls, have a look at the whole Amazon E-Commerce-API[http://docs.amazonwebservices.com/AWSEcommerceService/4-0/].
-
-The code currently runs only on Ruby-1.9 due to encoding issues with the Amazon REST output (if *YOU* know how to backport this, you are welcome!).
-
-== Installation
-
-The gem is tested only against 1.9.1 (to be compatible with Heroku Bamboo Stack) and requires Ruby 1.9 or higher.
-=======
 == Installation
 
 The gem is tested against 1.9.1 and 1.8.7 (compatibility with Heroku-Bamboo-Stack[http://docs.heroku.com/stack]) and runs smoothly with Rails 3.
->>>>>>> 1b15a05e
 
   rvm use 1.9.1
   gem install asin
@@ -42,18 +24,10 @@
   item.raw.ItemAttributes.ListPrice.FormattedPrice
   => $39.99
 
-<<<<<<< HEAD
-== TODO
-
- * Logging
- * More Docs
- * More Tests
-=======
 == Infos
 
 Have a look at the RDOC[http://rdoc.info/projects/phoet/asin] for this project, if you want further information.
 
 For more information on the REST calls, have a look at the whole Amazon E-Commerce-API[http://docs.amazonwebservices.com/AWSEcommerceService/4-0/].
 
-The code currently runs best on Ruby-1.9 due to encoding issues with the Amazon REST output (if *YOU* know how to backport this to 1.8.7, you are welcome!).
->>>>>>> 1b15a05e
+The code currently runs best on Ruby-1.9 due to encoding issues with the Amazon REST output (if *YOU* know how to backport this to 1.8.7, you are welcome!).